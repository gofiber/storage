--- conflicted
+++ resolved
@@ -3,12 +3,8 @@
 go 1.14
 
 require (
-<<<<<<< HEAD
-	github.com/gofiber/utils v0.1.2
+	github.com/gofiber/utils v1.0.1
 	github.com/jackc/pgx/v5 v5.0.4
-=======
-	github.com/gofiber/utils v1.0.1
->>>>>>> 155e4d36
 	github.com/lib/pq v1.10.7
 	github.com/rogpeppe/go-internal v1.8.1 // indirect
 	golang.org/x/crypto v0.1.0 // indirect
