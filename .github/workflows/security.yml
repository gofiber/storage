on: [ push, pull_request ]
name: Security
jobs:
    Gosec:
        runs-on: ubuntu-latest
        steps:
            -   name: Fetch Repository
                uses: actions/checkout@v2
            -   name: Install Go
                uses: actions/setup-go@v2
                with:
                    go-version: '^1.17.6'
            -   name: Install Gosec
                run: |
                    export PATH=${PATH}:`go env GOPATH`/bin
                    go get -u github.com/securego/gosec/v2/cmd/gosec
            -   name: Run Gosec (root)
                working-directory: .
<<<<<<< HEAD
                run: "`go env GOPATH`/bin/gosec -exclude-dir=internal -exclude-dir=arangodb -exclude-dir=badger -exclude-dir=dynamodb -exclude-dir=memcache -exclude-dir=memory -exclude-dir=mongodb -exclude-dir=mysql -exclude-dir=postgres -exclude-dir=redis -exclude-dir=ristretto -exclude-dir=sqlite3 ./..."
=======
                run: "`go env GOPATH`/bin/gosec -exclude-dir=internal -exclude-dir=redis -exclude-dir=badger -exclude-dir=mysql -exclude-dir=sqlite3 -exclude-dir=mongodb -exclude-dir=postgres -exclude-dir=memcache -exclude-dir=dynamodb -exclude-dir=arangodb -exclude-dir=ristretto -exclude-dir=memory ./..."
>>>>>>> b866b0b3
                # -----
            -   name: Run Gosec (arangodb)
                working-directory: ./arangodb
                run: "`go env GOPATH`/bin/gosec -exclude-dir=internal ./..."
                # -----
            -   name: Run Gosec (badger)
                working-directory: ./badger
                run: "`go env GOPATH`/bin/gosec -exclude-dir=internal ./..."
                # -----
            -   name: Run Gosec (dynamodb)
                working-directory: ./dynamodb
                run: "`go env GOPATH`/bin/gosec -exclude-dir=internal ./..."
                # -----
            -   name: Run Gosec (memcache)
                working-directory: ./memcache
                run: "`go env GOPATH`/bin/gosec -exclude-dir=internal ./..."
                # -----
            -   name: Run Gosec (memory)
                working-directory: ./memory
                run: "`go env GOPATH`/bin/gosec -exclude-dir=internal ./..."
                # -----
            -   name: Run Gosec (mongodb)
                working-directory: ./mongodb
                run: "`go env GOPATH`/bin/gosec -exclude-dir=internal ./..."
                # -----
            -   name: Run Gosec (mysql)
                working-directory: ./mysql
                run: "`go env GOPATH`/bin/gosec -exclude-dir=internal ./..."
                # -----
            -   name: Run Gosec (postgres)
                working-directory: ./postgres
                run: "`go env GOPATH`/bin/gosec -exclude-dir=internal ./..."
                # -----
            -   name: Run Gosec (redis)
                working-directory: ./redis
                run: "`go env GOPATH`/bin/gosec -exclude-dir=internal ./..."
                # -----
            -   name: Run Gosec (sqlite3)
                working-directory: ./sqlite3
                run: "`go env GOPATH`/bin/gosec -exclude-dir=internal ./..."
                # -----
            -   name: Run Gosec (ristretto)
                working-directory: ./ristretto
                run: "`go env GOPATH`/bin/gosec -exclude-dir=internal ./..."
                # -----<|MERGE_RESOLUTION|>--- conflicted
+++ resolved
@@ -16,11 +16,7 @@
                     go get -u github.com/securego/gosec/v2/cmd/gosec
             -   name: Run Gosec (root)
                 working-directory: .
-<<<<<<< HEAD
                 run: "`go env GOPATH`/bin/gosec -exclude-dir=internal -exclude-dir=arangodb -exclude-dir=badger -exclude-dir=dynamodb -exclude-dir=memcache -exclude-dir=memory -exclude-dir=mongodb -exclude-dir=mysql -exclude-dir=postgres -exclude-dir=redis -exclude-dir=ristretto -exclude-dir=sqlite3 ./..."
-=======
-                run: "`go env GOPATH`/bin/gosec -exclude-dir=internal -exclude-dir=redis -exclude-dir=badger -exclude-dir=mysql -exclude-dir=sqlite3 -exclude-dir=mongodb -exclude-dir=postgres -exclude-dir=memcache -exclude-dir=dynamodb -exclude-dir=arangodb -exclude-dir=ristretto -exclude-dir=memory ./..."
->>>>>>> b866b0b3
                 # -----
             -   name: Run Gosec (arangodb)
                 working-directory: ./arangodb
