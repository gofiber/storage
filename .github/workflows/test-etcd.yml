--- conflicted
+++ resolved
@@ -11,48 +11,22 @@
   workflow_dispatch:
 name: "Tests Etcd"
 jobs:
-<<<<<<< HEAD
   Tests:
     runs-on: ubuntu-latest
     strategy:
       matrix:
         go-version:
           - 1.24.x
+          - 1.25.x
     steps:
-      - name: Fetch Repository
-        uses: actions/checkout@v6
-      - name: Install etcd
-        run: |
-          docker run -d --name Etcd-server \
-            --publish 2379:2379 \
-            --publish 2380:2380 \
-            --env ALLOW_NONE_AUTHENTICATION=yes \
-            --env ETCD_ADVERTISE_CLIENT_URLS=http://etcd-server:2379 \
-            milvus-io/etcd:latest
-      - name: Install Go
-        uses: actions/setup-go@v6
-        with:
-          go-version: '${{ matrix.go-version }}'
-      - name: Run Test
-        run: cd ./etcd && go test ./... -v -race
-=======
-    Tests:
-        runs-on: ubuntu-latest
-        strategy:
-            matrix:
-                go-version:
-                    - 1.24.x
-                    - 1.25.x
-        steps:
-            -   name: Fetch Repository
-                uses: actions/checkout@v6
+      -   name: Fetch Repository
+          uses: actions/checkout@v6
 
-            -   name: Install Go
-                uses: actions/setup-go@v6
-                with:
-                    go-version: '${{ matrix.go-version }}'
-            -   name: Run Test
-                env:
-                    TEST_ETCD_IMAGE: gcr.io/etcd-development/etcd:v3.6.6
-                run: cd ./etcd && go test ./... -v -race
->>>>>>> 895698e7
+      -   name: Install Go
+          uses: actions/setup-go@v6
+          with:
+              go-version: '${{ matrix.go-version }}'
+      -   name: Run Test
+          env:
+              TEST_ETCD_IMAGE: gcr.io/etcd-development/etcd:v3.6.6
+          run: cd ./etcd && go test ./... -v -race