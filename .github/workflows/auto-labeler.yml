--- conflicted
+++ resolved
@@ -1,19 +1,3 @@
-<<<<<<< HEAD
-name: Auto labeler
-on:
-  issues:
-    types: [opened, edited, milestoned]
-  pull_request_target:
-    types: [opened, edited, reopened, synchronize]
-  workflow_dispatch:
-permissions:
-  # Setting up permissions in the workflow to limit the scope of what it can do. Optional!
-  contents: read # the config file
-  issues: write # for labeling issues (on: issues)
-  pull-requests: write # for labeling pull requests (on: pull_request_target or on: pull_request)
-  statuses: write # to generate status
-  checks: write # to generate status
-=======
 name: auto-labeler
 
 on:
@@ -23,18 +7,11 @@
         types: [opened, edited, reopened, synchronize]
     workflow_dispatch:
 
->>>>>>> d2085f73
 jobs:
     auto-labeler:
         uses: gofiber/.github/.github/workflows/auto-labeler.yml@main
         secrets:
             github-token: ${{ secrets.ISSUE_PR_TOKEN }}
         with:
-<<<<<<< HEAD
-          # Use a PAT so that applying labels can trigger downstream workflows
-          # (GITHUB_TOKEN updates do not emit additional workflow events).
-          github-token: ${{ secrets.ISSUE_PR_TOKEN }}
-=======
             config-path: .github/labeler.yml
-            config-repository: gofiber/.github
->>>>>>> d2085f73
+            config-repository: gofiber/.github