--- conflicted
+++ resolved
@@ -19,40 +19,6 @@
 jobs:
   changes:
     runs-on: ubuntu-latest
-<<<<<<< HEAD
-    timeout-minutes: 12
-    services:
-      arangodb:
-        image: 'arangodb:latest'
-        env:
-          ARANGO_NO_AUTH: 1
-        ports:
-          - '8529:8529'
-      dynamodb:
-        image: 'amazon/dynamodb-local:latest'
-        ports:
-          - '8000:8000'
-      memcached:
-        image: 'memcached:latest'
-        ports:
-          - '11211:11211'
-      mssql:
-        image: 'mcmoe/mssqldocker:latest'
-        ports:
-          - '1433:1433'
-        env:
-          ACCEPT_EULA: Y
-          SA_PASSWORD: MsSql!1234
-          MSSQL_DB: master
-          MSSQL_USER: sa
-          MSSQL_PASSWORD: MsSql!1234
-        options: >-
-          --health-cmd "/opt/mssql-tools/bin/sqlcmd -U sa -P $SA_PASSWORD -Q 'select 1' -b -o /dev/null"
-          --health-interval 1s
-          --health-timeout 30s
-          --health-start-period 10s
-          --health-retries 20
-=======
     permissions:
       pull-requests: read
     steps:
@@ -75,7 +41,6 @@
           filters: ${{ steps.filter-setup.outputs.filters }}
     outputs:
       packages: ${{ steps.filter.outputs.changes || '[]' }}
->>>>>>> f29aa524
 
   compare:
     needs: changes
@@ -213,20 +178,8 @@
         working-directory: ${{ matrix.package }}
         run: |
           set -o pipefail
-<<<<<<< HEAD
-          for d in */ ; do
-            [[ $d == "tls/" ]] && continue
-            [[ $d == "node_modules/" ]] && continue
-
-            cd "$d"
-            echo "Bench dir: $d"
-            go test ./... -timeout 120s -v -benchmem -run=^$ -bench . | tee -a ../output.txt
-            cd ..
-          done
-=======
           echo "Bench dir: ${{ matrix.package }}"
-          go test ./... -benchmem -run=^$ -bench . | tee -a output.txt
->>>>>>> f29aa524
+          go test ./... -timeout 120s -benchmem -run=^$ -bench . | tee -a output.txt
         shell: bash
         env:
           MSSQL_DATABASE: master
