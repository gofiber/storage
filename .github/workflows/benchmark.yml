--- conflicted
+++ resolved
@@ -84,30 +84,18 @@
           docker run -d -p 1408:1408 -p 30000:30000 ghcr.io/oracle/coherence-ce:22.06.5
           sleep 30
 
-<<<<<<< HEAD
       - name: Setup Redis
-        if: ${{ matrix.package == 'redis' || matrix.package == 'rueidis' || matrix.package == 'valkey' }}
+        if: ${{ matrix.package == 'rueidis' || matrix.package == 'valkey' }}
         uses: shogo82148/actions-setup-redis@v1
         with:
           redis-version: '7.x'
           auto-start: 'false'
 
       - name: Run Redis
-        if: ${{ matrix.package == 'redis' || matrix.package == 'rueidis' || matrix.package == 'valkey' }}
+        if: ${{ matrix.package == 'rueidis' || matrix.package == 'valkey' }}
         run: |
           redis-server --port 6379 &
           sleep 15
-=======
-      - name: Install etcd
-        if: ${{ matrix.package == 'etcd' }}
-        run: |
-          docker run -d --name Etcd-server \
-            --publish 2379:2379 \
-            --publish 2380:2380 \
-            --env ALLOW_NONE_AUTHENTICATION=yes \
-            --env ETCD_ADVERTISE_CLIENT_URLS=http://etcd-server:2379 \
-            bitnami/etcd:latest
->>>>>>> b6d622b4
 
       - name: Run Benchmarks
         working-directory: ${{ matrix.package }}
