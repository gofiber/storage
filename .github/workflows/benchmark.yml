on:
  push:
    branches:
      - master
      - main
    paths:
      - "**"
      - "!**.md"
  pull_request:
    paths:
      - "**"
      - "!**.md"

permissions:
  deployments: write
  contents: write

name: Benchmark
jobs:
  changes:
    runs-on: ubuntu-latest
    permissions:
      pull-requests: read
    steps:
      - name: Checkout repository
        uses: actions/checkout@v4

      - name: Generate filters
        id: filter-setup
        run: |
          filters=$(find . -maxdepth 1 -type d ! -path ./.git ! -path . ! -path ./testhelpers -exec basename {} \; | grep -v '^\.' | awk '{printf "%s: \"%s/**\"\n", $1, $1}')
          echo "filters<<EOF" >> $GITHUB_OUTPUT
          echo "$filters" >> $GITHUB_OUTPUT
          echo "EOF" >> $GITHUB_OUTPUT
        shell: bash

      - name: Filter changes
        id: filter
        uses: dorny/paths-filter@v3
        with:
          filters: ${{ steps.filter-setup.outputs.filters }}
    outputs:
      packages: ${{ steps.filter.outputs.changes || '[]' }}

  compare:
    needs: changes
    runs-on: ubuntu-latest
    timeout-minutes: 30
    if: needs.changes.outputs.packages != '[]' # Ensure job runs only if there are changes
    strategy:
      matrix:
        package: ${{ fromJSON(needs.changes.outputs.packages || '[]') }}
      fail-fast: false
    steps:
      - name: Fetch Repository
        uses: actions/checkout@v4

      - name: Install Go
        uses: actions/setup-go@v5
        with:
          # NOTE: Keep this in sync with the version from go.mod
          go-version: "1.23.x"

      - name: Setup Node.js
        uses: actions/setup-node@v4
        with:
          node-version: '18'

      - name: Install Cloudflare Worker
        if: ${{ matrix.package == 'cloudflarekv' }}
        run : |
          .github/scripts/initialize-wrangler.sh
          cd cloudflarekv && npx wrangler dev &
          npx wait-on tcp:8787

      - name: Install etcd
        if: ${{ matrix.package == 'etcd' }}
        run: |
          docker run -d --name Etcd-server \
            --publish 2379:2379 \
            --publish 2380:2380 \
            --env ALLOW_NONE_AUTHENTICATION=yes \
            --env ETCD_ADVERTISE_CLIENT_URLS=http://etcd-server:2379 \
            bitnami/etcd:latest

      - name: Run Benchmarks
        working-directory: ${{ matrix.package }}
        run: |
          set -o pipefail
          echo "Bench dir: ${{ matrix.package }}"
          go test ./... -timeout 900s -benchmem -run=^$ -bench . | tee -a output.txt
        shell: bash
        env:
          MSSQL_DATABASE: master
          MSSQL_USERNAME: sa
          MSSQL_PASSWORD: MsSql!1234
          TEST_AEROSPIKE_IMAGE: aerospike/aerospike-server:latest
          TEST_ARANGODB_IMAGE: arangodb:latest
          TEST_AZURITE_IMAGE: mcr.microsoft.com/azure-storage/azurite:latest
          TEST_CASSANDRA_IMAGE: "cassandra:latest"
          TEST_COHERENCE_IMAGE: "ghcr.io/oracle/coherence-ce:25.03.1-graal"
          TEST_CLICKHOUSE_IMAGE: "clickhouse/clickhouse-server:23-alpine"
          TEST_COUCHBASE_IMAGE: "couchbase:enterprise-7.6.5"
          TEST_DYNAMODB_IMAGE: amazon/dynamodb-local:latest
          TEST_MEMCACHED_IMAGE: "memcached:latest"
          TEST_MINIO_IMAGE: "docker.io/minio/minio:latest"
          TEST_MONGODB_IMAGE: "docker.io/mongo:7"
          TEST_MYSQL_IMAGE: "docker.io/mysql:9"
          TEST_NATS_IMAGE: "nats:2-alpine"
          TEST_POSTGRES_IMAGE: "docker.io/postgres:16-alpine"
          TEST_REDIS_IMAGE: "docker.io/redis:7"
          TEST_SCYLLADB_IMAGE: "scylladb/scylla:6.2"
<<<<<<< HEAD
          TEST_VALKEY_IMAGE: "valkey/valkey:8"
=======
          TEST_SURREALDB_IMAGE: "surrealdb/surrealdb:latest"
>>>>>>> 54537851

      - name: Get Previous Benchmark Results
        uses: actions/cache@v4
        with:
          path: ./cache
          key: ${{ runner.os }}-benchmark-${{ matrix.package }}

      - name: Save Benchmark Results
        uses: benchmark-action/github-action-benchmark@v1.20.4
        with:
          tool: "go"
          output-file-path: ${{ matrix.package }}/output.txt
          github-token: ${{ secrets.BENCHMARK_TOKEN }}
          benchmark-data-dir-path: "benchmarks/${{ matrix.package }}"
          alert-threshold: "300%"
          fail-on-alert: true
          comment-on-alert: ${{ github.event_name == 'push' || github.event_name == 'workflow_dispatch' }}
          #summary-always: ${{ github.event_name != 'push' && github.event_name != 'workflow_dispatch' }}
          auto-push: ${{ github.event_name == 'push' || github.event_name == 'workflow_dispatch' }}
          save-data-file: ${{ github.event_name == 'push' || github.event_name == 'workflow_dispatch' }}

      <|MERGE_RESOLUTION|>--- conflicted
+++ resolved
@@ -110,11 +110,8 @@
           TEST_POSTGRES_IMAGE: "docker.io/postgres:16-alpine"
           TEST_REDIS_IMAGE: "docker.io/redis:7"
           TEST_SCYLLADB_IMAGE: "scylladb/scylla:6.2"
-<<<<<<< HEAD
+          TEST_SURREALDB_IMAGE: "surrealdb/surrealdb:latest"
           TEST_VALKEY_IMAGE: "valkey/valkey:8"
-=======
-          TEST_SURREALDB_IMAGE: "surrealdb/surrealdb:latest"
->>>>>>> 54537851
 
       - name: Get Previous Benchmark Results
         uses: actions/cache@v4
