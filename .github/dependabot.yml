# https://help.github.com/github/administering-a-repository/configuration-options-for-dependency-updates

version: 2
updates:
    -   package-ecosystem: "github-actions"
        directory: "/"
        schedule:
            interval: daily
        labels:
            - "🤖 Dependencies"
    -   package-ecosystem: "gomod"
        directory: "/" # Location of package manifests
        labels:
            - "🤖 Dependencies"
        schedule:
            interval: "daily"
    -   package-ecosystem: "gomod"
        directory: "/arangodb/" # Location of package manifests
        labels:
            - "🤖 Dependencies"
        schedule:
            interval: "daily"
    -   package-ecosystem: "gomod"
        directory: "/badger/" # Location of package manifests
        labels:
            - "🤖 Dependencies"
        schedule:
            interval: "daily"
    -   package-ecosystem: "gomod"
<<<<<<< HEAD
        directory: "/couchbase/" # Location of package manifests
=======
        directory: "/pebble/" # Location of package manifests
>>>>>>> 56a60b7f
        labels:
            - "🤖 Dependencies"
        schedule:
            interval: "daily"
    -   package-ecosystem: "gomod"
        directory: "/dynamodb/" # Location of package manifests
        labels:
            - "🤖 Dependencies"
        schedule:
            interval: "weekly"
    -   package-ecosystem: "gomod"
        directory: "/memcache/" # Location of package manifests
        labels:
            - "🤖 Dependencies"
        schedule:
            interval: "daily"
    -   package-ecosystem: "gomod"
        directory: "/memory/" # Location of package manifests
        labels:
            - "🤖 Dependencies"
        schedule:
            interval: "daily"
    -   package-ecosystem: "gomod"
        directory: "/mongodb/" # Location of package manifests
        labels:
            - "🤖 Dependencies"
        schedule:
            interval: "daily"
    -   package-ecosystem: "gomod"
        directory: "/mysql/" # Location of package manifests
        labels:
            - "🤖 Dependencies"
        schedule:
            interval: "daily"
    -   package-ecosystem: "gomod"
        directory: "/postgres/" # Location of package manifests
        labels:
            - "🤖 Dependencies"
        schedule:
            interval: "daily"
    -   package-ecosystem: "gomod"
        directory: "/redis/" # Location of package manifests
        labels:
            - "🤖 Dependencies"
        schedule:
            interval: "daily"
    -   package-ecosystem: "gomod"
        directory: "/sqlite3/" # Location of package manifests
        labels:
            - "🤖 Dependencies"
        schedule:
            interval: "daily"
    -   package-ecosystem: "gomod"
        directory: "/ristretto/" # Location of package manifests
        labels:
            - "🤖 Dependencies"
        schedule:
            interval: "daily"
    -   package-ecosystem: "gomod"
        directory: "/s3/" # Location of package manifests
        labels:
            - "🤖 Dependencies"
        schedule:
            interval: "weekly"
    -   package-ecosystem: "gomod"
        directory: "/bbolt/" # Location of package manifests
        labels:
            - "🤖 Dependencies"
        schedule:
            interval: "daily"
    -   package-ecosystem: "gomod"
        directory: "/azureblob/" # Location of package manifests
        labels:
            - "🤖 Dependencies"
        schedule:
            interval: "daily"
        directory: "/mssql/" # Location of package manifests
        labels:
            - "🤖 Dependencies"
        schedule:
            interval: "daily"<|MERGE_RESOLUTION|>--- conflicted
+++ resolved
@@ -27,11 +27,13 @@
         schedule:
             interval: "daily"
     -   package-ecosystem: "gomod"
-<<<<<<< HEAD
         directory: "/couchbase/" # Location of package manifests
-=======
+        labels:
+            - "🤖 Dependencies"
+        schedule:
+            interval: "daily"
+    -   package-ecosystem: "gomod"
         directory: "/pebble/" # Location of package manifests
->>>>>>> 56a60b7f
         labels:
             - "🤖 Dependencies"
         schedule:
