package mockstorage

import (
	"bytes"
	"context"
	"errors"
	"testing"
	"time"

	"github.com/stretchr/testify/require"
)

func TestStorageDefaultBehavior(t *testing.T) {
	store := New()

	// Test Set and Get
	err := store.Set("key1", []byte("value1"), 0)
	if err != nil {
		t.Fatalf("Set() error = %v, wantErr %v", err, nil)
	}

	val, err := store.Get("key1")
	if err != nil {
		t.Fatalf("Get() error = %v, wantErr %v", err, nil)
	}
	if !bytes.Equal(val, []byte("value1")) {
		t.Errorf("Get() = %v, want %v", val, []byte("value1"))
	}

	// Test Delete
	err = store.Delete("key1")
	if err != nil {
		t.Fatalf("Delete() error = %v, wantErr %v", err, nil)
	}

	_, err = store.Get("key1")
	if err == nil {
		t.Errorf("Get() error = %v, wantErr %v", err, "key not found")
	}

	// Test Reset
	err = store.Set("key2", []byte("value2"), 0)
	if err != nil {
		t.Fatalf("Set() error = %v, wantErr %v", err, nil)
	}

	err = store.Reset()
	if err != nil {
		t.Fatalf("Reset() error = %v, wantErr %v", err, nil)
	}

	_, err = store.Get("key2")
	if err == nil {
		t.Errorf("Get() error = %v, wantErr %v", err, "key not found")
	}

	// Test Expiry
	err = store.Set("key3", []byte("value3"), time.Millisecond*100)
	if err != nil {
		t.Fatalf("Set() error = %v, wantErr %v", err, nil)
	}
	time.Sleep(time.Millisecond * 200)

	_, err = store.Get("key3")
	if err == nil {
		t.Errorf("Get() error = %v, wantErr %v", err, "key expired")
	}
}

func TestStorageConnFunc(t *testing.T) {
	store := New()

	customFuncs := &CustomFuncs{
		ConnFunc: func() map[string]Entry {
			return map[string]Entry{
				"customKey1": {Value: []byte("customValue1"), Exp: time.Time{}},
				"customKey2": {Value: []byte("customValue2"), Exp: time.Now().Add(1 * time.Hour)},
			}
		},
	}

	store.SetCustomFuncs(customFuncs)

	// Test custom Conn
	conn := store.Conn()
	expectedConn := map[string]Entry{
		"customKey1": {Value: []byte("customValue1"), Exp: time.Time{}},
		"customKey2": {Value: []byte("customValue2"), Exp: time.Now().Add(1 * time.Hour)},
	}

	for k, v := range expectedConn {
		if val, ok := conn[k]; !ok || !bytes.Equal(val.Value, v.Value) {
			t.Errorf("Conn() = %v, want %v", conn, expectedConn)
		}
	}
}

func TestResetFunc(t *testing.T) {
	store := New()

	customFuncs := &CustomFuncs{
		ResetFunc: func() error {
			return errors.New("reset error")
		},
	}

	store.SetCustomFuncs(customFuncs)

	err := store.Reset()
	if err == nil {
		t.Errorf("Reset() error = %v, wantErr %v", err, "reset error")
	}
}

func TestStorageCloseFunc(t *testing.T) {
	store := New()

	customFuncs := &CustomFuncs{
		CloseFunc: func() error {
			return errors.New("close error")
		},
	}

	store.SetCustomFuncs(customFuncs)

	err := store.Close()
	if err == nil {
		t.Errorf("Close() error = %v, wantErr %v", err, "close error")
	}
}

func TestStorageKeysFunc(t *testing.T) {
	store := New()

	customFuncs := &CustomFuncs{
		KeysFunc: func() ([][]byte, error) {
			return [][]byte{[]byte("customKey1"), []byte("customKey2")}, nil
		},
	}

	store.SetCustomFuncs(customFuncs)

	// Test custom Keys
	keys, err := store.Keys()
	if err != nil {
		t.Fatalf("Keys() error = %v, wantErr %v", err, nil)
	}
	expectedKeys := [][]byte{[]byte("customKey1"), []byte("customKey2")}
	if len(keys) != len(expectedKeys) {
		t.Fatalf("Keys() = %v, want %v", keys, expectedKeys)
	}
	for i, key := range expectedKeys {
		if !bytes.Equal(keys[i], key) {
			t.Errorf("Keys() = %v, want %v", keys, expectedKeys)
		}
	}
}

func TestStorageCustomBehavior(t *testing.T) {
	store := New()
	customFuncs := &CustomFuncs{
		GetFunc: func(key string) ([]byte, error) {
			if key == "customKey" {
				return []byte("customValue"), nil
			}
			return nil, errors.New("custom key not found")
		},
		SetFunc: func(key string, val []byte, exp time.Duration) error {
			if key == "readonly" {
				return errors.New("cannot set readonly key")
			}
			return nil
		},
		DeleteFunc: func(key string) error {
			if key == "protectedKey" {
				return errors.New("cannot delete protected key")
			}
			return nil
		},
		ConnFunc: func() map[string]Entry {
			return map[string]Entry{
				"customKey1": {Value: []byte("customValue1"), Exp: time.Time{}},
				"customKey2": {Value: []byte("customValue2"), Exp: time.Now().Add(1 * time.Hour)},
			}
		},
		KeysFunc: func() ([][]byte, error) {
			return [][]byte{[]byte("customKey1"), []byte("customKey2")}, nil
		},
	}

	store.SetCustomFuncs(customFuncs)

	// Test custom Get
	val, err := store.Get("customKey")
	if err != nil {
		t.Fatalf("Get() error = %v, wantErr %v", err, nil)
	}
	if !bytes.Equal(val, []byte("customValue")) {
		t.Errorf("Get() = %v, want %v", val, []byte("customValue"))
	}

	_, err = store.Get("unknownKey")
	if err == nil {
		t.Errorf("Get() error = %v, wantErr %v", err, "custom key not found")
	}

	// Test custom Set
	err = store.Set("readonly", []byte("value"), 0)
	if err == nil {
		t.Errorf("Set() error = %v, wantErr %v", err, "cannot set readonly key")
	}

	err = store.Set("regularKey", []byte("value"), 0)
	if err != nil {
		t.Fatalf("Set() error = %v, wantErr %v", err, nil)
	}

	// Test custom Delete
	err = store.Delete("protectedKey")
	if err == nil {
		t.Errorf("Delete() error = %v, wantErr %v", err, "cannot delete protected key")
	}

	err = store.Delete("regularKey")
	if err != nil {
		t.Fatalf("Delete() error = %v, wantErr %v", err, nil)
	}

	// Test custom Conn
	conn := store.Conn()
	expectedConn := map[string]Entry{
		"customKey1": {Value: []byte("customValue1"), Exp: time.Time{}},
		"customKey2": {Value: []byte("customValue2"), Exp: time.Now().Add(1 * time.Hour)},
	}

	for k, v := range expectedConn {
		if val, ok := conn[k]; !ok || !bytes.Equal(val.Value, v.Value) {
			t.Errorf("Conn() = %v, want %v", conn, expectedConn)
		}
	}

	// Test custom Keys
	keys, err := store.Keys()
	if err != nil {
		t.Fatalf("Keys() error = %v, wantErr %v", err, nil)
	}
	expectedKeys := [][]byte{[]byte("customKey1"), []byte("customKey2")}
	if len(keys) != len(expectedKeys) {
		t.Fatalf("Keys() = %v, want %v", keys, expectedKeys)
	}
	for i, key := range expectedKeys {
		if !bytes.Equal(keys[i], key) {
			t.Errorf("Keys() = %v, want %v", keys, expectedKeys)
		}
	}
}

func TestStorageConnAndKeys(t *testing.T) {
	store := New()

	// Test Conn
	err := store.Set("key1", []byte("value1"), 0)
	if err != nil {
		t.Fatalf("Set() error = %v, wantErr %v", err, nil)
	}
	conn := store.Conn()
	if val, ok := conn["key1"]; !ok || !bytes.Equal(val.Value, []byte("value1")) {
		t.Errorf("Conn() = %v, want %v", conn, map[string]Entry{"key1": {Value: []byte("value1"), Exp: time.Time{}}})
	}

	// Test Keys
	keys, err := store.Keys()
	if err != nil {
		t.Fatalf("Keys() error = %v, wantErr %v", err, nil)
	}
	if len(keys) != 1 || !bytes.Equal(keys[0], []byte("key1")) {
		t.Errorf("Keys() = %v, want %v", keys, [][]byte{[]byte("key1")})
	}
}

<<<<<<< HEAD
func Benchmark_Mockstorage_Set(b *testing.B) {
	testStore := New()
	b.ReportAllocs()
	b.ResetTimer()

	var err error
	for i := 0; i < b.N; i++ {
		err = testStore.Set("john", []byte("doe"), 0)
	}

	require.NoError(b, err)
}

func Benchmark_Mockstorage_Get(b *testing.B) {
	testStore := New()
	err := testStore.Set("john", []byte("doe"), 0)
	require.NoError(b, err)

	b.ReportAllocs()
	b.ResetTimer()

	for i := 0; i < b.N; i++ {
		_, err = testStore.Get("john")
	}

	require.NoError(b, err)
}

func Benchmark_Mockstorage_SetAndDelete(b *testing.B) {
	testStore := New()
	b.ReportAllocs()
	b.ResetTimer()

	var err error
	for i := 0; i < b.N; i++ {
		_ = testStore.Set("john", []byte("doe"), 0)
		err = testStore.Delete("john")
	}

	require.NoError(b, err)
=======
func TestGetWithContext(t *testing.T) {
	store := New()

	// fallback to Get
	_ = store.Set("key1", []byte("val1"), 0)
	val, err := store.GetWithContext(context.Background(), "key1")
	if err != nil || !bytes.Equal(val, []byte("val1")) {
		t.Errorf("GetWithContext fallback failed: got %v, err %v", val, err)
	}

	// custom override
	store.SetCustomFuncs(&CustomFuncs{
		GetWithContext: func(ctx context.Context, key string) ([]byte, error) {
			if key == "override" {
				return []byte("ctx-value"), nil
			}
			return nil, errors.New("not found")
		},
	})
	val, err = store.GetWithContext(context.TODO(), "override")
	if err != nil || !bytes.Equal(val, []byte("ctx-value")) {
		t.Errorf("GetWithContext custom failed: got %v, err %v", val, err)
	}
}

func TestSetWithContext(t *testing.T) {
	store := New()

	// fallback to Set
	err := store.SetWithContext(context.TODO(), "key2", []byte("val2"), 0)
	if err != nil {
		t.Errorf("SetWithContext fallback failed: %v", err)
	}
	val, _ := store.Get("key2")
	if !bytes.Equal(val, []byte("val2")) {
		t.Errorf("SetWithContext fallback mismatch: got %v", val)
	}

	// custom override
	store.SetCustomFuncs(&CustomFuncs{
		SetWithContext: func(ctx context.Context, key string, val []byte, exp time.Duration) error {
			if key == "readonly" {
				return errors.New("forbidden")
			}
			return nil
		},
	})
	err = store.SetWithContext(context.TODO(), "readonly", []byte("fail"), 0)
	if err == nil || err.Error() != "forbidden" {
		t.Errorf("SetWithContext custom override failed: err=%v", err)
	}
}

func TestDeleteWithContext(t *testing.T) {
	store := New()

	// fallback to Delete
	_ = store.Set("key3", []byte("val3"), 0)
	err := store.DeleteWithContext(context.TODO(), "key3")
	if err != nil {
		t.Errorf("DeleteWithContext fallback failed: %v", err)
	}
	val, err := store.Get("key3")
	if err == nil {
		t.Errorf("expected deletion, but got value: %v", val)
	}

	// custom override
	store.SetCustomFuncs(&CustomFuncs{
		DeleteWithContext: func(ctx context.Context, key string) error {
			if key == "undeletable" {
				return errors.New("blocked")
			}
			return nil
		},
	})
	err = store.DeleteWithContext(context.TODO(), "undeletable")
	if err == nil || err.Error() != "blocked" {
		t.Errorf("DeleteWithContext custom override failed: err=%v", err)
	}
}

func TestResetWithContext(t *testing.T) {
	store := New()

	// fallback to Reset
	_ = store.Set("key4", []byte("val4"), 0)
	err := store.ResetWithContext(context.TODO())
	if err != nil {
		t.Errorf("ResetWithContext fallback failed: %v", err)
	}
	val, err := store.Get("key4")
	if err == nil {
		t.Errorf("expected reset to remove key, but got value: %v", val)
	}

	// custom override
	store.SetCustomFuncs(&CustomFuncs{
		ResetWithContext: func(ctx context.Context) error {
			return errors.New("custom reset error")
		},
	})
	err = store.ResetWithContext(context.Background())
	if err == nil || err.Error() != "custom reset error" {
		t.Errorf("ResetWithContext custom override failed: err=%v", err)
	}
>>>>>>> 64111772
}<|MERGE_RESOLUTION|>--- conflicted
+++ resolved
@@ -278,48 +278,6 @@
 	}
 }
 
-<<<<<<< HEAD
-func Benchmark_Mockstorage_Set(b *testing.B) {
-	testStore := New()
-	b.ReportAllocs()
-	b.ResetTimer()
-
-	var err error
-	for i := 0; i < b.N; i++ {
-		err = testStore.Set("john", []byte("doe"), 0)
-	}
-
-	require.NoError(b, err)
-}
-
-func Benchmark_Mockstorage_Get(b *testing.B) {
-	testStore := New()
-	err := testStore.Set("john", []byte("doe"), 0)
-	require.NoError(b, err)
-
-	b.ReportAllocs()
-	b.ResetTimer()
-
-	for i := 0; i < b.N; i++ {
-		_, err = testStore.Get("john")
-	}
-
-	require.NoError(b, err)
-}
-
-func Benchmark_Mockstorage_SetAndDelete(b *testing.B) {
-	testStore := New()
-	b.ReportAllocs()
-	b.ResetTimer()
-
-	var err error
-	for i := 0; i < b.N; i++ {
-		_ = testStore.Set("john", []byte("doe"), 0)
-		err = testStore.Delete("john")
-	}
-
-	require.NoError(b, err)
-=======
 func TestGetWithContext(t *testing.T) {
 	store := New()
 
@@ -426,5 +384,46 @@
 	if err == nil || err.Error() != "custom reset error" {
 		t.Errorf("ResetWithContext custom override failed: err=%v", err)
 	}
->>>>>>> 64111772
+}
+
+func Benchmark_Mockstorage_Set(b *testing.B) {
+	testStore := New()
+	b.ReportAllocs()
+	b.ResetTimer()
+
+	var err error
+	for i := 0; i < b.N; i++ {
+		err = testStore.Set("john", []byte("doe"), 0)
+	}
+
+	require.NoError(b, err)
+}
+
+func Benchmark_Mockstorage_Get(b *testing.B) {
+	testStore := New()
+	err := testStore.Set("john", []byte("doe"), 0)
+	require.NoError(b, err)
+
+	b.ReportAllocs()
+	b.ResetTimer()
+
+	for i := 0; i < b.N; i++ {
+		_, err = testStore.Get("john")
+	}
+
+	require.NoError(b, err)
+}
+
+func Benchmark_Mockstorage_SetAndDelete(b *testing.B) {
+	testStore := New()
+	b.ReportAllocs()
+	b.ResetTimer()
+
+	var err error
+	for i := 0; i < b.N; i++ {
+		_ = testStore.Set("john", []byte("doe"), 0)
+		err = testStore.Delete("john")
+	}
+
+	require.NoError(b, err)
 }