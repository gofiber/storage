--- conflicted
+++ resolved
@@ -2,12 +2,9 @@
 
 import (
 	"context"
-<<<<<<< HEAD
-=======
 	"net/url"
 	"os"
 	"strconv"
->>>>>>> f19bcd66
 	"testing"
 	"time"
 
@@ -76,6 +73,9 @@
 		val = []byte("doe")
 	)
 
+	testStore := newTestStore(t)
+	defer testStore.Close()
+
 	ctx, cancel := context.WithCancel(context.Background())
 	cancel()
 
@@ -122,6 +122,9 @@
 		val = []byte("doe")
 	)
 
+	testStore := newTestStore(t)
+	defer testStore.Close()
+
 	err := testStore.Set(key, val, 0)
 	require.NoError(t, err)
 
@@ -195,6 +198,9 @@
 		val = []byte("doe")
 	)
 
+	testStore := newTestStore(t)
+	defer testStore.Close()
+
 	err := testStore.Set(key, val, 0)
 	require.NoError(t, err)
 
@@ -235,6 +241,9 @@
 
 func Test_ArangoDB_ResetWithContext(t *testing.T) {
 	val := []byte("doe")
+
+	testStore := newTestStore(t)
+	defer testStore.Close()
 
 	err := testStore.Set("john1", val, 0)
 	require.NoError(t, err)
